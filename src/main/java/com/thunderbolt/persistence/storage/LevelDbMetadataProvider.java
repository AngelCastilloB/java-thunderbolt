/*
 * MIT License
 *
 * Copyright (c) 2018 Angel Castillo.
 *
 * Permission is hereby granted, free of charge, to any person obtaining a copy
 * of this software and associated documentation files (the "Software"), to deal
 * in the Software without restriction, including without limitation the rights
 * to use, copy, modify, merge, publish, distribute, sublicense, and/or sell
 * copies of the Software, and to permit persons to whom the Software is
 * furnished to do so, subject to the following conditions:
 *
 * The above copyright notice and this permission notice shall be included in all
 * copies or substantial portions of the Software.
 *
 * THE SOFTWARE IS PROVIDED "AS IS", WITHOUT WARRANTY OF ANY KIND, EXPRESS OR
 * IMPLIED, INCLUDING BUT NOT LIMITED TO THE WARRANTIES OF MERCHANTABILITY,
 * FITNESS FOR A PARTICULAR PURPOSE AND NONINFRINGEMENT. IN NO EVENT SHALL THE
 * AUTHORS OR COPYRIGHT HOLDERS BE LIABLE FOR ANY CLAIM, DAMAGES OR OTHER
 * LIABILITY, WHETHER IN AN ACTION OF CONTRACT, TORT OR OTHERWISE, ARISING FROM,
 * OUT OF OR IN CONNECTION WITH THE SOFTWARE OR THE USE OR OTHER DEALINGS IN THE
 * SOFTWARE.
 */
package com.thunderbolt.persistence.storage;

/* IMPORTS *******************************************************************/

import com.thunderbolt.common.NumberSerializer;
import com.thunderbolt.persistence.contracts.IMetadataProvider;
import com.thunderbolt.persistence.structures.BlockMetadata;
import com.thunderbolt.persistence.structures.TransactionMetadata;
import com.thunderbolt.persistence.structures.UnspentTransactionOutput;
import com.thunderbolt.security.Hash;
import org.iq80.leveldb.DB;
import org.iq80.leveldb.Options;
import org.slf4j.Logger;
import org.slf4j.LoggerFactory;

import java.io.ByteArrayOutputStream;
import java.nio.ByteBuffer;
import java.nio.file.Path;
import java.nio.file.Paths;

import static org.iq80.leveldb.impl.Iq80DBFactory.factory;

/* IMPLEMENTATION ************************************************************/

/**
 * Stores the metadata in two LevelDB databases. The first database contains metadata about the blocks and the
 * transactions. The second database contains a collection of all the unspent transaction outputs (UXTO).
 */
public class LevelDbMetadataProvider implements IMetadataProvider
{
    private static final Logger s_logger = LoggerFactory.getLogger(LevelDbMetadataProvider.class);

    // Constants
    static private final String METADATA_DB_NAME   = "blockchain";
    static private final String STATE_DB_NAME      = "state";
    static private final byte   BLOCK_PREFIX       = 'b';
    static private final byte   HEAD_PREFIX        = 'h';
    static private final byte   TRANSACTION_PREFIX = 't';

    // Instance Fields
    private DB m_stateDatabase;
    private DB m_metadataDatabase;

    /**
     * Initializes a new instance of the LevelDbMetadataProvider class.
     *
     * @param path The path where the databases are located.
     */
    public LevelDbMetadataProvider(Path path) throws StorageException
    {
        Options options = new Options();
        options.createIfMissing(true);

        try
        {
            m_metadataDatabase = factory.open(Paths.get(path.toString(), METADATA_DB_NAME).toFile(), options);
            m_stateDatabase = factory.open(Paths.get(path.toString(), STATE_DB_NAME).toFile(), options);
        }
        catch (Exception exception)
        {
            throw new StorageException("Unable to open the metadata database.", exception);
        }
    }

    /**
     * Gets the block metadata entry from the provider.
     *
     * @param id The hash of the block header.
     *
     * @return The block metadata.
     */
    @Override
    public BlockMetadata getBlockMetadata(Hash id) throws StorageException
    {
        BlockMetadata metadata;

        try
        {
            ByteArrayOutputStream key = new ByteArrayOutputStream();
            key.write(BLOCK_PREFIX);
            key.write(id.serialize());

            byte[] rawHash = m_metadataDatabase.get(key.toByteArray());
            metadata = new BlockMetadata(ByteBuffer.wrap(rawHash));
        }
        catch (Exception exception)
        {
            throw new StorageException(String.format("Unable to get block metadata for block '%s'", id), exception);
        }

        return metadata;
    }

    /**
     * Adds a block metadata entry to the provider.
     *
     * @param metadata The metadata to be added.
     */
    @Override
    public boolean addBlockMetadata(BlockMetadata metadata) throws StorageException
    {
        try
        {
            ByteArrayOutputStream key = new ByteArrayOutputStream();
            key.write(BLOCK_PREFIX);
            key.write(metadata.getHash().serialize());

            m_metadataDatabase.put(key.toByteArray(), metadata.serialize());

            s_logger.debug(String.format("Metadata added for block '%s'", metadata.getHash()));
        }
        catch (Exception exception)
        {
            throw new StorageException(String.format("Unable to add metadata for block '%s'", metadata.getHash()), exception);
        }

        return true;
    }

    /**
     * Sets the block chain head in the provider.
     *
     * @param metadata The metadata of the block chain head.
     */
    @Override
    public boolean setChainHead(BlockMetadata metadata)
    {
        m_metadataDatabase.put(new byte[] {HEAD_PREFIX}, metadata.serialize());
        s_logger.debug(String.format("Chain head metadata added (block '%s')", metadata.getHash()));

        return true;
    }

    /**
     * Gets the block chain head metadata entry from the provider.
     *
     * @return The block metadata.
     */
    @Override
    public BlockMetadata getChainHead()
    {
        BlockMetadata metadata;

        byte[] head = m_metadataDatabase.get(new byte[] {HEAD_PREFIX});

<<<<<<< HEAD
=======
        // If we cant find the chain head, the blockchain is not yet initialized.
>>>>>>> bab5fb7b
        if (head == null)
            return null;

        metadata = new BlockMetadata(ByteBuffer.wrap(head));

        return metadata;
    }

    /**
     * Adds a transaction metadata entry to the provider.
     *
     * @param metadata The metadata to be added.
     */
    @Override
    public void addTransactionMetadata(TransactionMetadata metadata) throws StorageException
    {
        try
        {
            ByteArrayOutputStream key = new ByteArrayOutputStream();
            key.write(TRANSACTION_PREFIX);
            key.write(metadata.getHash().serialize());

            m_metadataDatabase.put(key.toByteArray(), metadata.serialize());

            s_logger.debug(String.format("Metadata added for transaction '%s'", metadata.getHash()));
        }
        catch (Exception exception)
        {
            throw new StorageException(String.format("Unable to add metadata for transaction '%s'", metadata.getHash()), exception);
        }
    }

    /**
     * Gets the metadata entry from the provider.
     *
     * @param id The hash of the transaction.
     *
     * @return The transaction metadata.
     */
    @Override
    public TransactionMetadata getTransactionMetadata(Hash id) throws StorageException
    {
        TransactionMetadata metadata;

        try
        {
            ByteArrayOutputStream key = new ByteArrayOutputStream();
            key.write(TRANSACTION_PREFIX);
            key.write(id.serialize());

            byte[] rawData = m_metadataDatabase.get(key.toByteArray());
            metadata = new TransactionMetadata(ByteBuffer.wrap(rawData));
        }
        catch (Exception exception)
        {
            throw new StorageException(String.format("Unable to get transaction '%s'", id), exception);
        }

        return metadata;
    }

    /**
     * Adds an unspent transaction to the provider. This outputs is now spendable by any other transaction in
     * the mem pool.
     *
     * @param output The unspent outputs to be added.
     */
    @Override
    public boolean addUnspentOutput(UnspentTransactionOutput output) throws StorageException
    {
        try
        {
            ByteArrayOutputStream key = new ByteArrayOutputStream();
            key.write(output.getTransactionHash().serialize());
            key.write(NumberSerializer.serialize(output.getIndex()));

            m_stateDatabase.put(key.toByteArray(), output.serialize());

            s_logger.debug(String.format("Unspent output %s added for transaction '%s'", output.getIndex(), output.getTransactionHash()));
        }
        catch (Exception exception)
        {
            throw new StorageException(String.format("Unable to add unspent output %s for transaction '%s'", output.getIndex(), output.getTransactionHash()), exception);
        }

        return true;
    }

    /**
     * Gets an unspent transaction from the provider.
     *
     * @param id    The id of the transaction that contains the unspent output.
     * @param index The index of the output inside the transaction.
     */
    @Override
    public UnspentTransactionOutput getUnspentOutput(Hash id, int index) throws StorageException
    {
        UnspentTransactionOutput output;

        try
        {
            ByteArrayOutputStream key = new ByteArrayOutputStream();
            key.write(id.serialize());
            key.write(NumberSerializer.serialize(index));

            byte[] data = m_stateDatabase.get(key.toByteArray());

            output = new UnspentTransactionOutput(ByteBuffer.wrap(data));
        }
        catch (Exception exception)
        {
            throw new StorageException(String.format("Unable to get unspent output %s for transaction '%s'", index, id), exception);
        }

        return output;
    }

    /**
     * Removes the unspent output transaction from the metadata provider.
     *
     * @param id    The id of the transaction that contains the unspent output.
     * @param index The index of the output inside the transaction.
     */
    @Override
    public boolean removeUnspentOutput(Hash id, int index) throws StorageException
    {
        try
        {
            ByteArrayOutputStream key = new ByteArrayOutputStream();
            key.write(id.serialize());
            key.write(NumberSerializer.serialize(index));

            m_stateDatabase.delete(key.toByteArray());

            s_logger.debug(String.format("Unspent output %s delete for transaction '%s'", index, id));
        }
        catch (Exception exception)
        {
            throw new StorageException(String.format("Unable to delete unspent output %s for transaction '%s'", index, id), exception);
        }

        return true;
    }
}
<|MERGE_RESOLUTION|>--- conflicted
+++ resolved
@@ -1,316 +1,313 @@
-/*
- * MIT License
- *
- * Copyright (c) 2018 Angel Castillo.
- *
- * Permission is hereby granted, free of charge, to any person obtaining a copy
- * of this software and associated documentation files (the "Software"), to deal
- * in the Software without restriction, including without limitation the rights
- * to use, copy, modify, merge, publish, distribute, sublicense, and/or sell
- * copies of the Software, and to permit persons to whom the Software is
- * furnished to do so, subject to the following conditions:
- *
- * The above copyright notice and this permission notice shall be included in all
- * copies or substantial portions of the Software.
- *
- * THE SOFTWARE IS PROVIDED "AS IS", WITHOUT WARRANTY OF ANY KIND, EXPRESS OR
- * IMPLIED, INCLUDING BUT NOT LIMITED TO THE WARRANTIES OF MERCHANTABILITY,
- * FITNESS FOR A PARTICULAR PURPOSE AND NONINFRINGEMENT. IN NO EVENT SHALL THE
- * AUTHORS OR COPYRIGHT HOLDERS BE LIABLE FOR ANY CLAIM, DAMAGES OR OTHER
- * LIABILITY, WHETHER IN AN ACTION OF CONTRACT, TORT OR OTHERWISE, ARISING FROM,
- * OUT OF OR IN CONNECTION WITH THE SOFTWARE OR THE USE OR OTHER DEALINGS IN THE
- * SOFTWARE.
- */
-package com.thunderbolt.persistence.storage;
-
-/* IMPORTS *******************************************************************/
-
-import com.thunderbolt.common.NumberSerializer;
-import com.thunderbolt.persistence.contracts.IMetadataProvider;
-import com.thunderbolt.persistence.structures.BlockMetadata;
-import com.thunderbolt.persistence.structures.TransactionMetadata;
-import com.thunderbolt.persistence.structures.UnspentTransactionOutput;
-import com.thunderbolt.security.Hash;
-import org.iq80.leveldb.DB;
-import org.iq80.leveldb.Options;
-import org.slf4j.Logger;
-import org.slf4j.LoggerFactory;
-
-import java.io.ByteArrayOutputStream;
-import java.nio.ByteBuffer;
-import java.nio.file.Path;
-import java.nio.file.Paths;
-
-import static org.iq80.leveldb.impl.Iq80DBFactory.factory;
-
-/* IMPLEMENTATION ************************************************************/
-
-/**
- * Stores the metadata in two LevelDB databases. The first database contains metadata about the blocks and the
- * transactions. The second database contains a collection of all the unspent transaction outputs (UXTO).
- */
-public class LevelDbMetadataProvider implements IMetadataProvider
-{
-    private static final Logger s_logger = LoggerFactory.getLogger(LevelDbMetadataProvider.class);
-
-    // Constants
-    static private final String METADATA_DB_NAME   = "blockchain";
-    static private final String STATE_DB_NAME      = "state";
-    static private final byte   BLOCK_PREFIX       = 'b';
-    static private final byte   HEAD_PREFIX        = 'h';
-    static private final byte   TRANSACTION_PREFIX = 't';
-
-    // Instance Fields
-    private DB m_stateDatabase;
-    private DB m_metadataDatabase;
-
-    /**
-     * Initializes a new instance of the LevelDbMetadataProvider class.
-     *
-     * @param path The path where the databases are located.
-     */
-    public LevelDbMetadataProvider(Path path) throws StorageException
-    {
-        Options options = new Options();
-        options.createIfMissing(true);
-
-        try
-        {
-            m_metadataDatabase = factory.open(Paths.get(path.toString(), METADATA_DB_NAME).toFile(), options);
-            m_stateDatabase = factory.open(Paths.get(path.toString(), STATE_DB_NAME).toFile(), options);
-        }
-        catch (Exception exception)
-        {
-            throw new StorageException("Unable to open the metadata database.", exception);
-        }
-    }
-
-    /**
-     * Gets the block metadata entry from the provider.
-     *
-     * @param id The hash of the block header.
-     *
-     * @return The block metadata.
-     */
-    @Override
-    public BlockMetadata getBlockMetadata(Hash id) throws StorageException
-    {
-        BlockMetadata metadata;
-
-        try
-        {
-            ByteArrayOutputStream key = new ByteArrayOutputStream();
-            key.write(BLOCK_PREFIX);
-            key.write(id.serialize());
-
-            byte[] rawHash = m_metadataDatabase.get(key.toByteArray());
-            metadata = new BlockMetadata(ByteBuffer.wrap(rawHash));
-        }
-        catch (Exception exception)
-        {
-            throw new StorageException(String.format("Unable to get block metadata for block '%s'", id), exception);
-        }
-
-        return metadata;
-    }
-
-    /**
-     * Adds a block metadata entry to the provider.
-     *
-     * @param metadata The metadata to be added.
-     */
-    @Override
-    public boolean addBlockMetadata(BlockMetadata metadata) throws StorageException
-    {
-        try
-        {
-            ByteArrayOutputStream key = new ByteArrayOutputStream();
-            key.write(BLOCK_PREFIX);
-            key.write(metadata.getHash().serialize());
-
-            m_metadataDatabase.put(key.toByteArray(), metadata.serialize());
-
-            s_logger.debug(String.format("Metadata added for block '%s'", metadata.getHash()));
-        }
-        catch (Exception exception)
-        {
-            throw new StorageException(String.format("Unable to add metadata for block '%s'", metadata.getHash()), exception);
-        }
-
-        return true;
-    }
-
-    /**
-     * Sets the block chain head in the provider.
-     *
-     * @param metadata The metadata of the block chain head.
-     */
-    @Override
-    public boolean setChainHead(BlockMetadata metadata)
-    {
-        m_metadataDatabase.put(new byte[] {HEAD_PREFIX}, metadata.serialize());
-        s_logger.debug(String.format("Chain head metadata added (block '%s')", metadata.getHash()));
-
-        return true;
-    }
-
-    /**
-     * Gets the block chain head metadata entry from the provider.
-     *
-     * @return The block metadata.
-     */
-    @Override
-    public BlockMetadata getChainHead()
-    {
-        BlockMetadata metadata;
-
-        byte[] head = m_metadataDatabase.get(new byte[] {HEAD_PREFIX});
-
-<<<<<<< HEAD
-=======
-        // If we cant find the chain head, the blockchain is not yet initialized.
->>>>>>> bab5fb7b
-        if (head == null)
-            return null;
-
-        metadata = new BlockMetadata(ByteBuffer.wrap(head));
-
-        return metadata;
-    }
-
-    /**
-     * Adds a transaction metadata entry to the provider.
-     *
-     * @param metadata The metadata to be added.
-     */
-    @Override
-    public void addTransactionMetadata(TransactionMetadata metadata) throws StorageException
-    {
-        try
-        {
-            ByteArrayOutputStream key = new ByteArrayOutputStream();
-            key.write(TRANSACTION_PREFIX);
-            key.write(metadata.getHash().serialize());
-
-            m_metadataDatabase.put(key.toByteArray(), metadata.serialize());
-
-            s_logger.debug(String.format("Metadata added for transaction '%s'", metadata.getHash()));
-        }
-        catch (Exception exception)
-        {
-            throw new StorageException(String.format("Unable to add metadata for transaction '%s'", metadata.getHash()), exception);
-        }
-    }
-
-    /**
-     * Gets the metadata entry from the provider.
-     *
-     * @param id The hash of the transaction.
-     *
-     * @return The transaction metadata.
-     */
-    @Override
-    public TransactionMetadata getTransactionMetadata(Hash id) throws StorageException
-    {
-        TransactionMetadata metadata;
-
-        try
-        {
-            ByteArrayOutputStream key = new ByteArrayOutputStream();
-            key.write(TRANSACTION_PREFIX);
-            key.write(id.serialize());
-
-            byte[] rawData = m_metadataDatabase.get(key.toByteArray());
-            metadata = new TransactionMetadata(ByteBuffer.wrap(rawData));
-        }
-        catch (Exception exception)
-        {
-            throw new StorageException(String.format("Unable to get transaction '%s'", id), exception);
-        }
-
-        return metadata;
-    }
-
-    /**
-     * Adds an unspent transaction to the provider. This outputs is now spendable by any other transaction in
-     * the mem pool.
-     *
-     * @param output The unspent outputs to be added.
-     */
-    @Override
-    public boolean addUnspentOutput(UnspentTransactionOutput output) throws StorageException
-    {
-        try
-        {
-            ByteArrayOutputStream key = new ByteArrayOutputStream();
-            key.write(output.getTransactionHash().serialize());
-            key.write(NumberSerializer.serialize(output.getIndex()));
-
-            m_stateDatabase.put(key.toByteArray(), output.serialize());
-
-            s_logger.debug(String.format("Unspent output %s added for transaction '%s'", output.getIndex(), output.getTransactionHash()));
-        }
-        catch (Exception exception)
-        {
-            throw new StorageException(String.format("Unable to add unspent output %s for transaction '%s'", output.getIndex(), output.getTransactionHash()), exception);
-        }
-
-        return true;
-    }
-
-    /**
-     * Gets an unspent transaction from the provider.
-     *
-     * @param id    The id of the transaction that contains the unspent output.
-     * @param index The index of the output inside the transaction.
-     */
-    @Override
-    public UnspentTransactionOutput getUnspentOutput(Hash id, int index) throws StorageException
-    {
-        UnspentTransactionOutput output;
-
-        try
-        {
-            ByteArrayOutputStream key = new ByteArrayOutputStream();
-            key.write(id.serialize());
-            key.write(NumberSerializer.serialize(index));
-
-            byte[] data = m_stateDatabase.get(key.toByteArray());
-
-            output = new UnspentTransactionOutput(ByteBuffer.wrap(data));
-        }
-        catch (Exception exception)
-        {
-            throw new StorageException(String.format("Unable to get unspent output %s for transaction '%s'", index, id), exception);
-        }
-
-        return output;
-    }
-
-    /**
-     * Removes the unspent output transaction from the metadata provider.
-     *
-     * @param id    The id of the transaction that contains the unspent output.
-     * @param index The index of the output inside the transaction.
-     */
-    @Override
-    public boolean removeUnspentOutput(Hash id, int index) throws StorageException
-    {
-        try
-        {
-            ByteArrayOutputStream key = new ByteArrayOutputStream();
-            key.write(id.serialize());
-            key.write(NumberSerializer.serialize(index));
-
-            m_stateDatabase.delete(key.toByteArray());
-
-            s_logger.debug(String.format("Unspent output %s delete for transaction '%s'", index, id));
-        }
-        catch (Exception exception)
-        {
-            throw new StorageException(String.format("Unable to delete unspent output %s for transaction '%s'", index, id), exception);
-        }
-
-        return true;
-    }
-}
+/*
+ * MIT License
+ *
+ * Copyright (c) 2018 Angel Castillo.
+ *
+ * Permission is hereby granted, free of charge, to any person obtaining a copy
+ * of this software and associated documentation files (the "Software"), to deal
+ * in the Software without restriction, including without limitation the rights
+ * to use, copy, modify, merge, publish, distribute, sublicense, and/or sell
+ * copies of the Software, and to permit persons to whom the Software is
+ * furnished to do so, subject to the following conditions:
+ *
+ * The above copyright notice and this permission notice shall be included in all
+ * copies or substantial portions of the Software.
+ *
+ * THE SOFTWARE IS PROVIDED "AS IS", WITHOUT WARRANTY OF ANY KIND, EXPRESS OR
+ * IMPLIED, INCLUDING BUT NOT LIMITED TO THE WARRANTIES OF MERCHANTABILITY,
+ * FITNESS FOR A PARTICULAR PURPOSE AND NONINFRINGEMENT. IN NO EVENT SHALL THE
+ * AUTHORS OR COPYRIGHT HOLDERS BE LIABLE FOR ANY CLAIM, DAMAGES OR OTHER
+ * LIABILITY, WHETHER IN AN ACTION OF CONTRACT, TORT OR OTHERWISE, ARISING FROM,
+ * OUT OF OR IN CONNECTION WITH THE SOFTWARE OR THE USE OR OTHER DEALINGS IN THE
+ * SOFTWARE.
+ */
+package com.thunderbolt.persistence.storage;
+
+/* IMPORTS *******************************************************************/
+
+import com.thunderbolt.common.NumberSerializer;
+import com.thunderbolt.persistence.contracts.IMetadataProvider;
+import com.thunderbolt.persistence.structures.BlockMetadata;
+import com.thunderbolt.persistence.structures.TransactionMetadata;
+import com.thunderbolt.persistence.structures.UnspentTransactionOutput;
+import com.thunderbolt.security.Hash;
+import org.iq80.leveldb.DB;
+import org.iq80.leveldb.Options;
+import org.slf4j.Logger;
+import org.slf4j.LoggerFactory;
+
+import java.io.ByteArrayOutputStream;
+import java.nio.ByteBuffer;
+import java.nio.file.Path;
+import java.nio.file.Paths;
+
+import static org.iq80.leveldb.impl.Iq80DBFactory.factory;
+
+/* IMPLEMENTATION ************************************************************/
+
+/**
+ * Stores the metadata in two LevelDB databases. The first database contains metadata about the blocks and the
+ * transactions. The second database contains a collection of all the unspent transaction outputs (UXTO).
+ */
+public class LevelDbMetadataProvider implements IMetadataProvider
+{
+    private static final Logger s_logger = LoggerFactory.getLogger(LevelDbMetadataProvider.class);
+
+    // Constants
+    static private final String METADATA_DB_NAME   = "blockchain";
+    static private final String STATE_DB_NAME      = "state";
+    static private final byte   BLOCK_PREFIX       = 'b';
+    static private final byte   HEAD_PREFIX        = 'h';
+    static private final byte   TRANSACTION_PREFIX = 't';
+
+    // Instance Fields
+    private DB m_stateDatabase;
+    private DB m_metadataDatabase;
+
+    /**
+     * Initializes a new instance of the LevelDbMetadataProvider class.
+     *
+     * @param path The path where the databases are located.
+     */
+    public LevelDbMetadataProvider(Path path) throws StorageException
+    {
+        Options options = new Options();
+        options.createIfMissing(true);
+
+        try
+        {
+            m_metadataDatabase = factory.open(Paths.get(path.toString(), METADATA_DB_NAME).toFile(), options);
+            m_stateDatabase = factory.open(Paths.get(path.toString(), STATE_DB_NAME).toFile(), options);
+        }
+        catch (Exception exception)
+        {
+            throw new StorageException("Unable to open the metadata database.", exception);
+        }
+    }
+
+    /**
+     * Gets the block metadata entry from the provider.
+     *
+     * @param id The hash of the block header.
+     *
+     * @return The block metadata.
+     */
+    @Override
+    public BlockMetadata getBlockMetadata(Hash id) throws StorageException
+    {
+        BlockMetadata metadata;
+
+        try
+        {
+            ByteArrayOutputStream key = new ByteArrayOutputStream();
+            key.write(BLOCK_PREFIX);
+            key.write(id.serialize());
+
+            byte[] rawHash = m_metadataDatabase.get(key.toByteArray());
+            metadata = new BlockMetadata(ByteBuffer.wrap(rawHash));
+        }
+        catch (Exception exception)
+        {
+            throw new StorageException(String.format("Unable to get block metadata for block '%s'", id), exception);
+        }
+
+        return metadata;
+    }
+
+    /**
+     * Adds a block metadata entry to the provider.
+     *
+     * @param metadata The metadata to be added.
+     */
+    @Override
+    public boolean addBlockMetadata(BlockMetadata metadata) throws StorageException
+    {
+        try
+        {
+            ByteArrayOutputStream key = new ByteArrayOutputStream();
+            key.write(BLOCK_PREFIX);
+            key.write(metadata.getHash().serialize());
+
+            m_metadataDatabase.put(key.toByteArray(), metadata.serialize());
+
+            s_logger.debug(String.format("Metadata added for block '%s'", metadata.getHash()));
+        }
+        catch (Exception exception)
+        {
+            throw new StorageException(String.format("Unable to add metadata for block '%s'", metadata.getHash()), exception);
+        }
+
+        return true;
+    }
+
+    /**
+     * Sets the block chain head in the provider.
+     *
+     * @param metadata The metadata of the block chain head.
+     */
+    @Override
+    public boolean setChainHead(BlockMetadata metadata)
+    {
+        m_metadataDatabase.put(new byte[] {HEAD_PREFIX}, metadata.serialize());
+        s_logger.debug(String.format("Chain head metadata added (block '%s')", metadata.getHash()));
+
+        return true;
+    }
+
+    /**
+     * Gets the block chain head metadata entry from the provider.
+     *
+     * @return The block metadata.
+     */
+    @Override
+    public BlockMetadata getChainHead()
+    {
+        BlockMetadata metadata;
+
+        byte[] head = m_metadataDatabase.get(new byte[] {HEAD_PREFIX});
+
+        // If we cant find the chain head, the blockchain is not yet initialized.
+        if (head == null)
+            return null;
+
+        metadata = new BlockMetadata(ByteBuffer.wrap(head));
+
+        return metadata;
+    }
+
+    /**
+     * Adds a transaction metadata entry to the provider.
+     *
+     * @param metadata The metadata to be added.
+     */
+    @Override
+    public void addTransactionMetadata(TransactionMetadata metadata) throws StorageException
+    {
+        try
+        {
+            ByteArrayOutputStream key = new ByteArrayOutputStream();
+            key.write(TRANSACTION_PREFIX);
+            key.write(metadata.getHash().serialize());
+
+            m_metadataDatabase.put(key.toByteArray(), metadata.serialize());
+
+            s_logger.debug(String.format("Metadata added for transaction '%s'", metadata.getHash()));
+        }
+        catch (Exception exception)
+        {
+            throw new StorageException(String.format("Unable to add metadata for transaction '%s'", metadata.getHash()), exception);
+        }
+    }
+
+    /**
+     * Gets the metadata entry from the provider.
+     *
+     * @param id The hash of the transaction.
+     *
+     * @return The transaction metadata.
+     */
+    @Override
+    public TransactionMetadata getTransactionMetadata(Hash id) throws StorageException
+    {
+        TransactionMetadata metadata;
+
+        try
+        {
+            ByteArrayOutputStream key = new ByteArrayOutputStream();
+            key.write(TRANSACTION_PREFIX);
+            key.write(id.serialize());
+
+            byte[] rawData = m_metadataDatabase.get(key.toByteArray());
+            metadata = new TransactionMetadata(ByteBuffer.wrap(rawData));
+        }
+        catch (Exception exception)
+        {
+            throw new StorageException(String.format("Unable to get transaction '%s'", id), exception);
+        }
+
+        return metadata;
+    }
+
+    /**
+     * Adds an unspent transaction to the provider. This outputs is now spendable by any other transaction in
+     * the mem pool.
+     *
+     * @param output The unspent outputs to be added.
+     */
+    @Override
+    public boolean addUnspentOutput(UnspentTransactionOutput output) throws StorageException
+    {
+        try
+        {
+            ByteArrayOutputStream key = new ByteArrayOutputStream();
+            key.write(output.getTransactionHash().serialize());
+            key.write(NumberSerializer.serialize(output.getIndex()));
+
+            m_stateDatabase.put(key.toByteArray(), output.serialize());
+
+            s_logger.debug(String.format("Unspent output %s added for transaction '%s'", output.getIndex(), output.getTransactionHash()));
+        }
+        catch (Exception exception)
+        {
+            throw new StorageException(String.format("Unable to add unspent output %s for transaction '%s'", output.getIndex(), output.getTransactionHash()), exception);
+        }
+
+        return true;
+    }
+
+    /**
+     * Gets an unspent transaction from the provider.
+     *
+     * @param id    The id of the transaction that contains the unspent output.
+     * @param index The index of the output inside the transaction.
+     */
+    @Override
+    public UnspentTransactionOutput getUnspentOutput(Hash id, int index) throws StorageException
+    {
+        UnspentTransactionOutput output;
+
+        try
+        {
+            ByteArrayOutputStream key = new ByteArrayOutputStream();
+            key.write(id.serialize());
+            key.write(NumberSerializer.serialize(index));
+
+            byte[] data = m_stateDatabase.get(key.toByteArray());
+
+            output = new UnspentTransactionOutput(ByteBuffer.wrap(data));
+        }
+        catch (Exception exception)
+        {
+            throw new StorageException(String.format("Unable to get unspent output %s for transaction '%s'", index, id), exception);
+        }
+
+        return output;
+    }
+
+    /**
+     * Removes the unspent output transaction from the metadata provider.
+     *
+     * @param id    The id of the transaction that contains the unspent output.
+     * @param index The index of the output inside the transaction.
+     */
+    @Override
+    public boolean removeUnspentOutput(Hash id, int index) throws StorageException
+    {
+        try
+        {
+            ByteArrayOutputStream key = new ByteArrayOutputStream();
+            key.write(id.serialize());
+            key.write(NumberSerializer.serialize(index));
+
+            m_stateDatabase.delete(key.toByteArray());
+
+            s_logger.debug(String.format("Unspent output %s delete for transaction '%s'", index, id));
+        }
+        catch (Exception exception)
+        {
+            throw new StorageException(String.format("Unable to delete unspent output %s for transaction '%s'", index, id), exception);
+        }
+
+        return true;
+    }
+}