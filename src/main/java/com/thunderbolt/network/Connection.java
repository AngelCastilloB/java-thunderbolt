/*
 * MIT License
 *
 * Copyright (c) 2020 Angel Castillo.
 *
 * Permission is hereby granted, free of charge, to any person obtaining a copy
 * of this software and associated documentation files (the "Software"), to deal
 * in the Software without restriction, including without limitation the rights
 * to use, copy, modify, merge, publish, distribute, sublicense, and/or sell
 * copies of the Software, and to permit persons to whom the Software is
 * furnished to do so, subject to the following conditions:
 *
 * The above copyright notice and this permission notice shall be included in all
 * copies or substantial portions of the Software.
 *
 * THE SOFTWARE IS PROVIDED "AS IS", WITHOUT WARRANTY OF ANY KIND, EXPRESS OR
 * IMPLIED, INCLUDING BUT NOT LIMITED TO THE WARRANTIES OF MERCHANTABILITY,
 * FITNESS FOR A PARTICULAR PURPOSE AND NONINFRINGEMENT. IN NO EVENT SHALL THE
 * AUTHORS OR COPYRIGHT HOLDERS BE LIABLE FOR ANY CLAIM, DAMAGES OR OTHER
 * LIABILITY, WHETHER IN AN ACTION OF CONTRACT, TORT OR OTHERWISE, ARISING FROM,
 * OUT OF OR IN CONNECTION WITH THE SOFTWARE OR THE USE OR OTHER DEALINGS IN THE
 * SOFTWARE.
 */

package com.thunderbolt.network;

/* IMPORTS *******************************************************************/

import com.thunderbolt.common.Convert;
import com.thunderbolt.common.Stopwatch;
import com.thunderbolt.network.messages.MessageType;
import com.thunderbolt.network.messages.ProtocolMessage;
import org.slf4j.Logger;
import org.slf4j.LoggerFactory;

import java.io.IOException;
import java.io.InputStream;
import java.io.OutputStream;
import java.net.Socket;
import java.time.LocalDateTime;
import java.time.ZoneOffset;

/* IMPLEMENTATION ************************************************************/

/**
 * A network connection between our node and a peer.
 */
public class Connection
{
    private static final Logger s_logger = LoggerFactory.getLogger(Connection.class);

    private final Socket            m_socket;
    private final OutputStream      m_outStream;
    private final InputStream       m_inStream;
    private final NetworkParameters m_params;

    /**
     * Creates a connection with a given peer.
     *
     * @param params      The network parameters.
     * @param peerSocket  The peer socket.
     * @param chainHeight Our current chain height.
     * @param timeout     The timeout value to be used for this connection in milliseconds.
     */
    public Connection(NetworkParameters params, Socket peerSocket, long chainHeight, int timeout) throws IOException, ProtocolException, InterruptedException
    {
        m_params = params;
        m_socket = peerSocket;

        m_outStream = m_socket.getOutputStream();
        m_inStream = m_socket.getInputStream();

        //s_logger.debug("Resonse OK: {}", response.getNonce() == message.getNonce() && response.getMessageType() == message.getMessageType());
        // the version message never uses checksumming. Update checkumming property after version is read.
        //this.serializer = new BitcoinSerializer(params, false);

        // Announce ourselves. This has to come first to connect to clients beyond v0.30.20.2 which wait to hear
        // from us until they send their version message back.
        //writeMessage(new VersionMessage(params, bestHeight));
        // When connecting, the remote peer sends us a version message with various bits of
        // useful data in it. We need to know the peer protocol version before we can talk to it.
        //versionMessage = (VersionMessage) readMessage();
        // Now it's our turn ...
        // Send an ACK message stating we accept the peers protocol version.
        //writeMessage(new VersionAck());
        // And get one back ...
        //readMessage();
        // Switch to the new protocol version.
        //int peerVersion = versionMessage.clientVersion;
        //log.info("Connected to peer: version={}, subVer='{}', services=0x{}, time={}, blocks={}", new Object[] {
        //        peerVersion,
        //        versionMessage.subVer,
        //        versionMessage.localServices,
        //        new Date(versionMessage.time * 1000),
        //        versionMessage.bestHeight
        //});
        // BitCoinJ is a client mode implementation. That means there's not much point in us talking to other client
        // mode nodes because we can't download the data from them we need to find/verify transactions.
        //if (!versionMessage.hasBlockChain())
        //     throw new ProtocolException("Peer does not have a copy of the block chain.");
        // newer clients use checksumming
        // serializer.useChecksumming(peerVersion >= 209);
        // Handshake is done!
    }

    /**
     * Test whether that address is reachable. Best effort is made by the implementation to try to reach the host, but
     * firewalls and server configuration may block requests resulting in a unreachable status while some specific
     * ports may be accessible.
     *
     * @param timeout the time, in milliseconds, before the call aborts.
     *
     * @return a {@code boolean} indicating if the address is reachable.
     */
    public boolean isReachable(int timeout) throws IOException
    {
        return m_socket.getInetAddress().isReachable(timeout);
    }

    /**
     * Gets whether the connection is established or not.
     *
     * @return True if connected; otherwise; false.
     */
    public boolean isConnected()
    {
        return m_socket.isConnected();
    }

    /**
     * Closes the connection with the peer.
     */
    public void close() throws IOException
    {
        m_outStream.flush();

        m_socket.shutdownOutput();
        m_socket.shutdownInput();
        m_socket.close();
    }

    /**
     * Creates a string representation of the hash value of this object.
     *
     * @return The string representation.
     */
    @Override
    public String toString()
    {
        return String.format("Address: %s - Port: %s - isConnected: %s",
                m_socket.getInetAddress().getHostAddress(),
                m_socket.getPort(),
                m_socket.isConnected());
    }

    /**
     * Receives a message from the peer.
     *
     * @param timeout Timeout in milliseconds.
     *
     * @return The message from the peer.
     */
    public ProtocolMessage receive(int timeout) throws IOException, ProtocolException
    {
        Stopwatch timeoutWatch = new Stopwatch();

        while ((m_socket.isClosed() || m_inStream.available() == 0) && timeoutWatch.getElapsedTime().getTotalMilliseconds() < timeout)
        {
            try
            {
                Thread.sleep(100);
            }
            catch (InterruptedException e)
            {
                e.printStackTrace();
            }
        }

<<<<<<< HEAD
        if (m_socket.isClosed() || m_inStream.available() == 0)
            return null;

        ProtocolMessage message = new ProtocolMessage(m_inStream, m_params.getPacketMagic());
        s_logger.debug("Message rec: {}", Convert.toHexString(message.serialize()));

=======
        ProtocolMessage message = new ProtocolMessage(m_inStream, m_params.getPacketMagic());
        s_logger.debug("Message rec: {}", Convert.toHexString(message.serialize()));

>>>>>>> 00f899c3
        return message;
    }

    /**
     * Sends a message to the peer.
     *
     * @param message The message to be sent.
     */
    public synchronized void send(ProtocolMessage message) throws IOException
    {
        s_logger.debug("Message send: {}", Convert.toHexString(message.serialize()));
        synchronized (m_outStream)
        {
            m_outStream.write(message.serialize());
        }
    }
}<|MERGE_RESOLUTION|>--- conflicted
+++ resolved
@@ -176,18 +176,9 @@
             }
         }
 
-<<<<<<< HEAD
-        if (m_socket.isClosed() || m_inStream.available() == 0)
-            return null;
-
         ProtocolMessage message = new ProtocolMessage(m_inStream, m_params.getPacketMagic());
         s_logger.debug("Message rec: {}", Convert.toHexString(message.serialize()));
 
-=======
-        ProtocolMessage message = new ProtocolMessage(m_inStream, m_params.getPacketMagic());
-        s_logger.debug("Message rec: {}", Convert.toHexString(message.serialize()));
-
->>>>>>> 00f899c3
         return message;
     }
 
